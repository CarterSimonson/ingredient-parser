#!/usr/bin/env python3

import re
from collections import defaultdict
from dataclasses import dataclass
from functools import cached_property
<<<<<<< HEAD
from itertools import chain
=======
from itertools import chain, groupby, pairwise
from operator import itemgetter
>>>>>>> 632d363a
from statistics import mean
from typing import Any

from .._common import consume, group_consecutive_idx
from ..dataclasses import (
    CompositeIngredientAmount,
    IngredientAmount,
    IngredientText,
    ParsedIngredient,
)
from ._constants import (
    APPROXIMATE_TOKENS,
    SINGULAR_TOKENS,
    STOP_WORDS,
)
from ._utils import ingredient_amount_factory

WORD_CHAR = re.compile(r"\w")


@dataclass
class _PartialIngredientAmount:
    """Dataclass for incrementally building ingredient amount information.

    Attributes
    ----------
    quantity : str
        Parsed ingredient quantity
    unit : list[str]
        Unit or unit tokens of parsed ingredient quantity
    confidence : list[float]
        Average confidence of all tokens or list of confidences for each token of parsed
        ingredient amount, between 0 and 1.
    starting_index : int
        Index of token in sentence that starts this amount
    related_to_previous : bool, optional
        If True, indicates it is related to the previous IngredientAmount object. All
        related objects should have the same APPROXIMATE and SINGULAR flags
    APPROXIMATE : bool, optional
        When True, indicates that the amount is approximate.
        Default is False.
    SINGULAR : bool, optional
        When True, indicates if the amount refers to a singular item of the ingredient.
        Default is False.
    """

    quantity: str
    unit: list[str]
    confidence: list[float]
    starting_index: int
    related_to_previous: bool = False
    APPROXIMATE: bool = False
    SINGULAR: bool = False


class PostProcessor:
    """Recipe ingredient sentence PostProcessor class.

    Performs the necessary postprocessing on the sentence tokens and labels and scores
    for the tokens after tagging with the CRF model in order to return a coherent
    structure of parsed information.

    Attributes
    ----------
    labels : list[str]
        List of labels for tokens.
    scores : list[float]
        Confidence associated with the label for each token.
    sentence : str
        Original ingredient sentence.
    tokens : list[str]
        List of tokens for original ingredient sentence.
    discard_isolated_stop_words : bool
        If True, isolated stop words are discarded from the name, preparation or
        comment fields. Default value is True.
    string_units : bool
        If True, return all IngredientAmount units as strings.
        If False, convert IngredientAmount units to pint.Unit objects where possible.
        Dfault is False.
    imperial_units : bool
        If True, use imperial units instead of US customary units for pint.Unit objects
        for the the following units: fluid ounce, cup, pint, quart, gallon.
        Default is False, which results in US customary units being used.
        This has no effect if string_units=True.
    consumed : list[int]
        List of indices of tokens consumed as part of setting the APPROXIMATE and
        SINGULAR flags. These tokens should not end up in the parsed output.
    """

    def __init__(
        self,
        sentence: str,
        tokens: list[str],
        labels: list[str],
        scores: list[float],
        discard_isolated_stop_words: bool = True,
        string_units: bool = False,
        imperial_units: bool = False,
    ):
        self.sentence = sentence
        self.tokens = tokens
        self.labels = labels
        self.scores = scores
        self.discard_isolated_stop_words = discard_isolated_stop_words
        self.string_units = string_units
        self.imperial_units = imperial_units
        self.consumed = []

    def __repr__(self) -> str:
        """__repr__ method.

        Returns
        -------
        str
            String representation of initialised object
        """
        return f'PostProcessor("{self.sentence}")'

    def __str__(self) -> str:
        """__str__ method.

        Returns
        -------
        str
            Human readable string representation of object
        """
        _str = [
            "Post-processed recipe ingredient sentence",
            f"\t{list(zip(self.tokens, self.labels))}",
        ]
        return "\n".join(_str)

    @cached_property
    def parsed(self) -> ParsedIngredient:
        """Return parsed ingredient data.

        Returns
        -------
        ParsedIngredient
            Object containing structured data from sentence.
        """
        amounts = self._postprocess_amounts()
        size = self._postprocess("SIZE")
        name = self._postprocess("NAME")
        preparation = self._postprocess("PREP")
        comment = self._postprocess("COMMENT")
        purpose = self._postprocess("PURPOSE")

        return ParsedIngredient(
            name=name,
            size=size,
            amount=amounts,
            preparation=preparation,
            comment=comment,
            purpose=purpose,
            sentence=self.sentence,
        )

    def _postprocess(self, selected: str) -> IngredientText | None:
        """Process tokens, labels and scores with selected label into IngredientText.

        Parameters
        ----------
        selected : str
            Label of tokens to postprocess

        Returns
        -------
        IngredientText
            Object containing ingredient comment text and confidence
        """
        # Select indices of tokens, labels and scores for selected label
        # Do not include tokens, labels and scores in self.consumed
        idx = [
            i
            for i, label in enumerate(self.labels)
            if label in [selected, "PUNC"] and i not in self.consumed
        ]

        # If idx is empty or all the selected idx are PUNC, return None
        if not idx or all(self.labels[i] == "PUNC" for i in idx):
            return None

        # Join consecutive tokens together and average their score
        parts = []
        confidence_parts = []
        for group in group_consecutive_idx(idx):
            idx = list(group)
            idx = self._remove_invalid_indices(idx)

            if all(self.labels[i] == "PUNC" for i in idx):
                # Discard if the group only contains PUNC
                continue

            joined = " ".join([self.tokens[i] for i in idx])
            confidence = mean([self.scores[i] for i in idx])

            if self.discard_isolated_stop_words and joined in STOP_WORDS:
                # Discard part if it's a stop word
                continue

            self.consumed.extend(idx)
            parts.append(joined)
            confidence_parts.append(confidence)

        # Find the indices of the joined tokens list where the element
        # is the same as the previous element in the list.
        keep_idx = self._remove_adjacent_duplicates(parts)
        parts = [parts[i] for i in keep_idx]
        confidence_parts = [confidence_parts[i] for i in keep_idx]

        # Join all the parts together into a single string and fix any
        # punctuation weirdness as a result.
        text = ", ".join(parts)
        text = self._fix_punctuation(text)

        if len(parts) == 0:
            return None

        return IngredientText(
            text=text,
            confidence=round(mean(confidence_parts), 6),
        )

    def _postprocess_amounts(self) -> list[IngredientAmount]:
        """Process tokens, labels and scores into IngredientAmount.

        This is done by combining QTY labels with any following UNIT labels,
        up to the next QTY label.

        The confidence is the average confidence of all labels in the IngredientGroup.

        A number of special cases are considered before the default processing:
        1. "sizable unit" pattern
        2. "composite amounts" pattern

        Returns
        -------
        list[IngredientAmount]
            List of IngredientAmount objects
        """
        funcs = [
            self._sizable_unit_pattern,
            self._composite_amounts_pattern,
            self._fallback_pattern,
        ]

        amounts = []
        for func in funcs:
            idx = self._unconsumed(list(range(len(self.tokens))))
            tokens = self._unconsumed(self.tokens)
            labels = self._unconsumed(self.labels)
            scores = self._unconsumed(self.scores)

            parsed_amounts = func(idx, tokens, labels, scores)
            amounts.extend(parsed_amounts)

        return sorted(amounts, key=lambda x: x.starting_index)

    def _unconsumed(self, list_: list[Any]) -> list[Any]:
        """Return elements from list whose index is not in the list of consumed indices.

        Parameters
        ----------
        list_ : list[Any]
            List of items to remove consumed elements from

        Returns
        -------
        list[Any]
            List of items without consumed elements
        """
        return [el for i, el in enumerate(list_) if i not in self.consumed]

    def _remove_invalid_indices(self, idx: list[int]) -> list[int]:
        """Remove indices of tokens that aren't valid in the group.

        The invalid indices correspond to punctuation that cannot start or end a phrase,
        or brackets that aren't part of a matched pair.

        Parameters
        ----------
        idx : list[int]
            List of indices for group of consecutive tokens
            with same label or PUNC label.

        Returns
        -------
        list[int]
            List of indices with invalid punctuation removed.
        """
        # For groups with more than 1 element, remove invliad leading and trailing
        # punctuation so they don't get incorrectly consumed.
        while len(idx) > 1 and self.tokens[idx[0]] in [
            ")",
            "]",
            "}",
            ",",
            ":",
            ";",
            "-",
            ".",
        ]:
            idx = idx[1:]

        while len(idx) > 1 and self.tokens[idx[-1]] in [
            "[",
            "(",
            "{",
            ",",
            ":",
            ";",
            "-",
        ]:
            idx = idx[:-1]

        # Remove brackets that aren't part of a matching pair
        idx_to_remove = []
        stack = defaultdict(list)  # Seperate stack for each bracket type
        for i, tok in enumerate([self.tokens[i] for i in idx]):
            if tok in ["(", ")"]:
                tok_name = "PAREN"
            elif tok in ["[", "]"]:
                tok_name = "SQAURE"

            if tok in ["(", "["]:
                # Add index to stack when we find an opening parens
                stack[tok_name].append(i)
            elif tok in [")", "]"]:
                if len(stack[tok_name]) == 0:
                    # If the stack is empty, we've found a dangling closing parens
                    idx_to_remove.append(i)
                else:
                    # Remove last added index from stack when we find a closing parens
                    stack[tok_name].pop()

        # Insert anything left in stack into idx_to_remove and remove
        for stack_idx in stack.values():
            idx_to_remove.extend(stack_idx)
        idx = [idx[i] for i, _ in enumerate(idx) if i not in idx_to_remove]

        return idx

    def _fix_punctuation(self, text: str) -> str:
        """Fix some common punctuation errors that result when combining tokens.

        Parameters
        ----------
        text : str
            Text resulting from combining tokens with same label

        Returns
        -------
        str
            Text, with punctuation errors fixed

        Examples
        --------
        >>> p = PostProcessor("", [], [], [])
        >>> p._fix_punctuation(", some words ( inside ),")
        "some words (inside)"
        """
        if text == "":
            return text

        # Correct space following open parens or before close parens
        text = text.replace("( ", "(").replace(" )", ")")

        # Correct space preceeding various punctuation
        for punc in [",", ":", ";", "."]:
            text = text.replace(f" {punc}", punc)

        return text.strip()

    def _remove_adjacent_duplicates(self, parts: list[str]) -> list[int]:
        """Find indices of adjacent duplicate strings.

        Parameters
        ----------
        parts : list[str]
            List of strings with single label.

        Returns
        -------
        list[int]
            Indices of elements in parts to keep.

        Examples
        --------
        >>> p = PostProcessor("", [], [], [])
        >>> p._remove_isolated_punctuation_and_duplicate_indices(
            ["word", "word", "another"],
        )
        [1, 2]
        """

        idx_to_keep = []
        for i, (first, second) in enumerate(pairwise(parts + [""])):
            if first != second:
                idx_to_keep.append(i)

        return idx_to_keep

    def _sizable_unit_pattern(
        self, idx: list[int], tokens: list[str], labels: list[str], scores: list[float]
    ) -> list[IngredientAmount]:
        """Identify sentences which match the sizable unit pattern.

        This pattern is where there is a quantity-unit pair split by one or more
        quantity-unit pairs e.g.

        * 1 28 ounce can
        * 2 17.3 oz (484g) package

        Return the correct sets of quantities and units, or an empty list.

        For example, for the sentence: 1 28 ounce can; the correct amounts are:
        [
            IngredientAmount(quantity="1", unit="can", score=0.x...),
            IngredientAmount(quantity="28", unit="ounce", score=0.x...),
        ]

        Parameters
        ----------
        idx : list[int]
            List of indices of the tokens/labels/scores in the full tokenizsed sentence
        tokens : list[str]
            Tokens for input sentence
        labels : list[str]
            Labels for input sentence tokens
        scores : list[float]
            Scores for each label

        Returns
        -------
        list[IngredientAmount]
            List of IngredientAmount objects
        """
        # We assume that the pattern will not be longer than the longest list
        # defined here.
        patterns = [
            ["QTY", "QTY", "UNIT", "QTY", "UNIT", "QTY", "UNIT", "UNIT"],
            ["QTY", "QTY", "UNIT", "QTY", "UNIT", "UNIT"],
            ["QTY", "QTY", "UNIT", "UNIT"],
        ]

        # List of possible units at end of pattern that constitute a match
        end_units = [
            "bag",
            "block",
            "box",
            "can",
            "envelope",
            "jar",
            "package",
            "packet",
            "piece",
            "sachet",
            "slice",
            "tin",
        ]

        amounts = []
        for pattern in patterns:
            for match in self._match_pattern(labels, pattern, ignore_other_labels=True):
                # If the pattern ends with one of end_units, we have found a match for
                # this pattern!
                if tokens[match[-1]] in end_units:
                    # Get tokens and scores that are part of match
                    matching_tokens = [tokens[i] for i in match]
                    matching_scores = [scores[i] for i in match]

                    # Keep track of indices of matching elements so we don't use them
                    # again elsewhere
                    self.consumed.extend([idx[i] for i in match])

                    # The first amount is made up of the first and last items
                    # Note that this cannot be singular, but may be approximate
                    quantity = matching_tokens.pop(0)
                    unit = matching_tokens.pop(-1)
                    text = " ".join((quantity, unit)).strip()

                    first = ingredient_amount_factory(
                        quantity=quantity,
                        unit=unit,
                        text=text,
                        confidence=round(
                            mean([matching_scores.pop(0), matching_scores.pop(-1)]), 6
                        ),
                        starting_index=idx[match[0]],
                        APPROXIMATE=self._is_approximate(match[0], tokens, labels, idx),
                        string_units=self.string_units,
                        imperial_units=self.imperial_units,
                    )
                    amounts.append(first)
                    # Pop the first and last items from the list of matching indices
                    _ = match.pop(0)
                    _ = match.pop(-1)

                    # Now create the IngredientAmount objects for the pairs in between
                    # the first and last items
                    for i in range(0, len(matching_tokens), 2):
                        quantity = matching_tokens[i]
                        unit = matching_tokens[i + 1]
                        text = " ".join((quantity, unit)).strip()
                        confidence = mean(matching_scores[i : i + 1])

                        # If the first amount (e.g. 1 can) is approximate, so are all
                        # the pairs in between
                        amount = ingredient_amount_factory(
                            quantity=quantity,
                            unit=unit,
                            text=text,
                            confidence=round(confidence, 6),
                            starting_index=idx[match[i]],
                            SINGULAR=True,
                            APPROXIMATE=first.APPROXIMATE,
                            string_units=self.string_units,
                            imperial_units=self.imperial_units,
                        )
                        amounts.append(amount)

        return amounts

    def _composite_amounts_pattern(
        self, idx: list[int], tokens: list[str], labels: list[str], scores: list[float]
    ) -> list[CompositeIngredientAmount]:
        """Identify sentences which match the pattern where there are composite amounts.

        This pattern is where there are adjacent amounts that need to be considered
        together, e.g.

        * 1 lb 2 oz
        * 1 pint 2 fl oz

        Return a compositive amount object made from the adjacent amounts.

        For example, for the sentence: 1 lb 2 oz ...; the composite amount is:
        CompositeAmount(
            amounts=[
                IngredientAmount(quantity="1", unit="lb", score=0.x...),
                IngredientAmount(quantity="2", unit="oz", score=0.x...),
            ],
            join=""
        )

        Parameters
        ----------
        idx : list[int]
            List of indices of the tokens/labels/scores in the full tokenizsed sentence
        tokens : list[str]
            Tokens for input sentence
        labels : list[str]
            Labels for input sentence tokens
        scores : list[float]
            Scores for each label

        Returns
        -------
        list[CompositeIngredientAmount]
            List of IngredientAmount objects
        """
        # Define patterns based on labels.
        # Assumes that only "x lb y oz" and "x pint y fl oz" patterns
        patterns = {
            "ptfloz": ["QTY", "UNIT", "QTY", "UNIT", "UNIT"],
            "lboz": ["QTY", "UNIT", "QTY", "UNIT"],
        }

        # List of possible units for first and second amount matched
        first_unit = {"lb", "pound", "pt", "pint"}
        last_unit = {"oz", "ounce"}

        composite_amounts = []
        for pattern_name, pattern in patterns.items():
            for match in self._match_pattern(
                labels, pattern, ignore_other_labels=False
            ):
                # Check units match known patterns
                first_unit_idx = match[1]
                last_unit_idx = match[-1]
                if (
                    tokens[first_unit_idx] in first_unit
                    and tokens[last_unit_idx] in last_unit
                ):
                    # First amount
                    quantity_1 = tokens[match[0]]
                    unit_1 = tokens[match[1]]
                    text_1 = " ".join((quantity_1, unit_1)).strip()

                    first_amount = ingredient_amount_factory(
                        quantity=quantity_1,
                        unit=unit_1,
                        text=text_1,
                        confidence=mean([scores[i] for i in match[0:2]]),
                        starting_index=idx[first_unit_idx - 1],
                        string_units=self.string_units,
                        imperial_units=self.imperial_units,
                    )
                    # Second amount
                    quantity_2 = tokens[match[2]]
                    unit_2 = " ".join([tokens[i] for i in match[3:]])
                    text_2 = " ".join((quantity_2, unit_2)).strip()

                    # The starting_index for the second amount depends on the pattern
                    if pattern_name == "ptfloz":
                        starting_index_2 = idx[last_unit_idx - 2]
                    else:
                        starting_index_2 = idx[last_unit_idx - 1]

                    second_amount = ingredient_amount_factory(
                        quantity=quantity_2,
                        unit=unit_2,
                        text=text_2,
                        confidence=round(mean([scores[i] for i in match[3:]]), 6),
                        starting_index=starting_index_2,
                        string_units=self.string_units,
                        imperial_units=self.imperial_units,
                    )
                    composite_amounts.append(
                        CompositeIngredientAmount(
                            amounts=[first_amount, second_amount],
                            join="",
                        )
                    )

                    # Keep track of indices of matching elements so we don't use them
                    # again elsewhere
                    self.consumed.extend([idx[i] for i in match])

        return composite_amounts

    def _match_pattern(
        self, labels: list[str], pattern: list[str], ignore_other_labels: bool = True
    ) -> list[list[int]]:
        """Find a pattern of labels, returning the indices of the matching labels.

        For example, consider the sentence:
        One 15-ounce can diced tomatoes, with liquid

        It has the tokens and labels:
        ['1', '15', 'ounce', 'can', 'diced', 'tomatoes', ',', 'with', 'liquid']
        ['QTY', 'QTY', 'UNIT', 'UNIT', 'COMMENT', 'NAME', 'COMMA', 'COMMENT', 'COMMENT']

        If we search for the pattern:
        ["QTY", "QTY", "UNIT", "UNIT"]

        Then we get:
        [[0, 1, 2, 3]]

        Parameters
        ----------
        labels : list[str]
            List of labels of find pattern
        pattern : list[str]
            Pattern to match inside labels.
        ignore_other_labels : bool
            If True, the pattern matching will ignore any labels not found in pattern
            meaning the indices of the match may not be consecutive.
            If False, the pattern must be found without any interruptions in the
            labels list.

        Returns
        -------
        list[list[int]]
            List of label index lists that match the pattern.
        """
        plen = len(pattern)
        plabels = set(pattern)

        if ignore_other_labels:
            # Select just the labels and indices of labels that are in the pattern.
            lbls = [label for label in labels if label in plabels]
            idx = [i for i, label in enumerate(labels) if label in plabels]
        else:
            # Consider all labels
            lbls = labels
            idx = [i for i, _ in enumerate(labels)]

        if len(pattern) > len(lbls):
            # We can never find a match.
            return []

        matches = []
        indices = iter(range(len(lbls)))
        for i in indices:
            # Short circuit: If the lbls[i] is not equal to the first element
            # of pattern skip to next iteration
            if lbls[i] == pattern[0] and lbls[i : i + plen] == pattern:
                matches.append(idx[i : i + plen])
                # Advance iterator to prevent overlapping matches
                consume(indices, plen)

        return matches

    def _fallback_pattern(
        self,
        idx: list[int],
        tokens: list[str],
        labels: list[str],
        scores: list[float],
    ) -> list[IngredientAmount]:
        """Fallback pattern for grouping quantities and units into amounts.

        This is done simply by grouping a QTY with all following UNIT until
        the next QTY.

        A special case is the for when the token "dozen" is labelled as QTY and
        it follows a QTY. In this case, the quantity of previous amount is
        modified to include "dozen".

        Parameters
        ----------
        idx : list[int]
            List of indices of the tokens/labels/scores in the full tokenizsed sentence
        tokens : list[str]
            Tokens for input sentence
        labels : list[str]
            Labels for input sentence tokens
        scores : list[float]
            Scores for each label

        Returns
        -------
        list[IngredientAmount]
            List of IngredientAmount objects
        """
        amounts = []

        # If a new amount starts with the token after a (, / or [ then it we assume it
        # is related to the previous amount
        # We use idx+1 here so we can check the index in the iteration a new amount is
        # created and avoid needing to check things like i >= 0
        related_idx = [
            idx + 1 for idx, tok in enumerate(tokens) if tok in ["(", "/", "["]
        ]

        for i, (token, label, score) in enumerate(zip(tokens, labels, scores)):
            if label == "QTY":
                # Whenever we come across a new QTY, create new IngredientAmount,
                # unless the token is "dozen" and the previous label was QTY, in which
                # case we combine modify the quantity of the previous amount.
                if token == "dozen" and labels[i - 1] == "QTY":
                    amounts[-1].quantity = amounts[-1].quantity + " dozen"
                    amounts[-1].confidence.append(score)
                else:
                    amounts.append(
                        _PartialIngredientAmount(
                            quantity=token,
                            unit=[],
                            confidence=[score],
                            starting_index=idx[i],
                            related_to_previous=i in related_idx,
                        )
                    )

            if label == "UNIT":
                if amounts == []:
                    # Not come across a QTY yet, so create IngredientAmount
                    # with no quantity
                    amounts.append(
                        _PartialIngredientAmount(
                            quantity="",
                            unit=[],
                            confidence=[score],
                            starting_index=idx[i],
                        )
                    )

                # Append token and score for unit to last IngredientAmount
                amounts[-1].unit.append(token)
                amounts[-1].confidence.append(score)

            # Check if any flags should be set
            if self._is_approximate(i, tokens, labels, idx):
                amounts[-1].APPROXIMATE = True

            if self._is_singular(i, tokens, labels, idx):
                amounts[-1].SINGULAR = True

            if self._is_singular_and_approximate(i, tokens, labels, idx):
                amounts[-1].APPROXIMATE = True
                amounts[-1].SINGULAR = True

        # Set APPROXIMATE and SINGULAR flags to be the same for all related amounts
        amounts = self._distribute_related_flags(amounts)

        # Loop through amounts list to fix unit and confidence
        # Unit needs converting to a string
        # Confidence needs averaging
        # Then convert to IngredientAmount object
        processed_amounts = []
        for amount in amounts:
            unit = " ".join(amount.unit)
            text = " ".join((amount.quantity, unit)).strip()

            # Convert to an IngredientAmount object for returning
            processed_amounts.append(
                ingredient_amount_factory(
                    quantity=amount.quantity,
                    unit=unit,
                    text=text,
                    confidence=mean(amount.confidence),
                    starting_index=amount.starting_index,
                    APPROXIMATE=amount.APPROXIMATE,
                    SINGULAR=amount.SINGULAR,
                    string_units=self.string_units,
                    imperial_units=self.imperial_units,
                )
            )

        return processed_amounts

    def _is_approximate(
        self, i: int, tokens: list[str], labels: list[str], idx: list[int]
    ) -> bool:
        """Return True is token at current index is approximate.

        This is determined by the token label being QTY and the previous token being in
        a list of approximate tokens.

        If returning True, also add index of i - 1 token to self.consumed list.

        Parameters
        ----------
        i : int
            Index of current token
        tokens : list[str]
            List of all tokens
        labels : list[str]
            List of all token labels
        idx : list[int]
            List of indices of the tokens/labels/scores in the full tokenizsed sentence

        Returns
        -------
        bool
            True if current token is approximate

        Examples
        --------
        >>> p = PostProcessor("", [], [], [])
        >>> p._is_approximate(
            1,
            ["about", "3", "cups"],
            ["COMMENT", "QTY", "UNIT"],
            [0, 1, 2]
        )
        True

        >>> p = PostProcessor("", [], [], [])
        >>> p._is_approximate(
            1,
            ["approx.", "250", "g"],
            ["COMMENT", "QTY", "UNIT"],
            [0, 1, 2]
        )
        True
        """
        if i == 0:
            return False

        if labels[i] == "QTY" and tokens[i - 1].lower() in APPROXIMATE_TOKENS:
            # Mark i - 1 element as consumed
            self.consumed.append(idx[i - 1])
            return True
        elif (
            labels[i] == "QTY"
            and tokens[i - 1] == "."
            and tokens[i - 2].lower() in APPROXIMATE_TOKENS
        ):
            # Special case for "approx."
            # Mark i - 1 and i - 2 elements as consumed
            self.consumed.append(idx[i - 1])
            self.consumed.append(idx[i - 2])
            return True

        return False

    def _is_singular(
        self, i: int, tokens: list[str], labels: list[str], idx: list[int]
    ) -> bool:
        """Return True is token at current index is singular.

        This is determined by the token label being UNIT and the next token being in
        a list of singular tokens.

        If returning True, also add index of i + 1 token to self.consumed list.

        Parameters
        ----------
        i : int
            Index of current token
        tokens : list[str]
            List of all tokens
        labels : list[str]
            List of all token labels
        idx : list[int]
            List of indices of the tokens/labels/scores in the full tokenizsed sentence

        Returns
        -------
        bool
            True if current token is singular

        Examples
        --------
        >>> p = PostProcessor("", [], [], [])
        >>> p._is_singular(
            1,
            ["3", "oz", "each"],
            ["QTY", "UNIT", "COMMENT"],
            [0, 1, 2]
        )
        True
        """
        if i == len(tokens) - 1:
            return False

        if labels[i] == "UNIT" and tokens[i + 1].lower() in SINGULAR_TOKENS:
            # Mark i - 1 element as consumed
            self.consumed.append(idx[i + 1])
            return True

        if i == len(tokens) - 2:
            return False

        # Case where the amonut is in brackets
        if (
            labels[i] == "UNIT"
            and tokens[i + 1] in [")", "]"]
            and tokens[i + 2].lower() in SINGULAR_TOKENS
        ):
            # Mark i - 1 element as consumed
            self.consumed.append(idx[i + 2])
            return True

        return False

    def _is_singular_and_approximate(
        self, i: int, tokens: list[str], labels: list[str], idx: list[int]
    ) -> bool:
        """Return True if the current token is approximate and singular.

        This is determined by the token label being QTY and is preceded by a token in
        a list of singular tokens, then token in a list of approximate tokens.

        If returning True, also add index of i - 1 and i - 2 tokens to
        self.consumed list.

        e.g. each nearly 3 ...

        Parameters
        ----------
        i : int
            Index of current token
        tokens : list[str]
            List of all tokens
        labels : list[str]
            List of all token labels
        idx : list[int]
            List of indices of the tokens/labels/scores in the full tokenizsed sentence

        Returns
        -------
        bool
            True if current token is singular

        Examples
        --------
        >>> p = PostProcessor("", [], [], [])
        >>> p._is_approximate(
            1,
            ["each", nearly", "3", "oz"],
            ["COMMENT", "COMMENT", "QTY", "UNIT"],
            [0, 1, 2, 3]
        )
        True
        """
        if i < 2:
            return False

        if (
            labels[i] == "QTY"
            and tokens[i - 1].lower() in APPROXIMATE_TOKENS
            and tokens[i - 2].lower() in SINGULAR_TOKENS
        ):
            # Mark i - 1 and i - 2 elements as consumed
            self.consumed.append(idx[i - 1])
            self.consumed.append(idx[i - 2])
            return True

        return False

    def _distribute_related_flags(
        self, amounts: list[_PartialIngredientAmount]
    ) -> list[_PartialIngredientAmount]:
        """Distribute all set flags to related amounts.

        Parameters
        ----------
        amounts : list[_PartialIngredientAmount]
            List of amounts

        Returns
        -------
        list[_PartialIngredientAmount]
            List of amount with all related amounts having the same flags
        """
        # Group amounts into related groups
        grouped = []
        for amount in amounts:
            if grouped and amount.related_to_previous:
                grouped[-1].append(amount)
            else:
                grouped.append([amount])

        # Set flags for all amounts in group if any amount has flag set
        for group in grouped:
            if any(am.APPROXIMATE for am in group):
                for am in group:
                    am.APPROXIMATE = True

            if any(am.SINGULAR for am in group):
                for am in group:
                    am.SINGULAR = True

        # Flatten list for return
        return list(chain.from_iterable(grouped))<|MERGE_RESOLUTION|>--- conflicted
+++ resolved
@@ -4,12 +4,7 @@
 from collections import defaultdict
 from dataclasses import dataclass
 from functools import cached_property
-<<<<<<< HEAD
-from itertools import chain
-=======
-from itertools import chain, groupby, pairwise
-from operator import itemgetter
->>>>>>> 632d363a
+from itertools import chain, pairwise
 from statistics import mean
 from typing import Any
 
